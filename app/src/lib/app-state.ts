import { User } from '../models/user'
import { CommitIdentity } from '../models/commit-identity'
import { Diff } from '../models/diff'
import { Repository } from '../models/repository'
import { IAheadBehind } from './git'
import { Branch } from '../models/branch'
import { Commit } from '../models/commit'
import { FileChange, WorkingDirectoryStatus, WorkingDirectoryFileChange } from '../models/status'
import { CloningRepository, ICloningRepositoryState, IGitHubUser } from './dispatcher'
import { ICommitMessage } from './dispatcher/git-store'
import { IMenu } from '../models/app-menu'

export { ICloningRepositoryState }
export { ICommitMessage }
export { IAheadBehind }

export enum SelectionType {
  Repository,
  CloningRepository,
}

export type PossibleSelections = { type: SelectionType.Repository, repository: Repository, state: IRepositoryState } |
                                 { type: SelectionType.CloningRepository, repository: CloningRepository, state: ICloningRepositoryState }

/** All of the shared app state. */
export interface IAppState {
  readonly users: ReadonlyArray<User>
  readonly repositories: ReadonlyArray<Repository | CloningRepository>

  readonly selectedState: PossibleSelections | null

  readonly showWelcomeFlow: boolean
  readonly loading: boolean
  readonly currentPopup: Popup | null
  readonly currentFoldout: Foldout | null

  /**
   * A list of currently open menus with their selected items
   * in the application menu.
   *
   * The semantics around what constitues an open menu and how
   * selection works is defined by the AppMenu class and the
   * individual components transforming that state.
   *
   * Note that as long as the renderer has received an application
   * menu from the main process there will always be one menu
   * "open", that is the root menu which can't be closed. In other
   * words, a non-zero length appMenuState does not imply that the
   * application menu should be visible. Currently thats defined by
   * whether the app menu is open as a foldout (see currentFoldout).
   *
   * Not applicable on macOS unless the in-app application menu has
   * been explicitly enabled for testing purposes.
   */
  readonly appMenuState: ReadonlyArray<IMenu>

  readonly errors: ReadonlyArray<IAppError>

  /** Map from the emoji shortcut (e.g., :+1:) to the image's local path. */
  readonly emoji: Map<string, string>

  /**
   * The width of the repository sidebar.
   *
   * This affects the changes and history sidebar
   * as well as the first toolbar section which contains
   * repo selection on all platforms and repo selection and
   * app menu on Windows.
   *
   * Lives on IAppState as opposed to IRepositoryState
   * because it's used in the toolbar as well as the
   * repository.
   */
  readonly sidebarWidth: number

  /** Whether we should hide the toolbar (and show inverted window controls) */
  readonly titleBarStyle: 'light' | 'dark'

  /**
   * Used to add a highlight class to the app menu toolbar icon
   * when the Alt key is pressed. Only applicable on non-macOS
   * platforms.
   */
  readonly highlightAppMenuToolbarButton: boolean
}

export interface IAppError {
  /** The name of the error. This is for application use only. */
  readonly name: string

  /** The user-facing message. */
  readonly message: string
}

export enum PopupType {
  CreateBranch = 1,
  AddRepository,
  RenameBranch,
  DeleteBranch,
  ConfirmDiscardChanges,
  UpdateAvailable,
  Preferences,
}

export type Popup = { type: PopupType.CreateBranch, repository: Repository } |
                    { type: PopupType.AddRepository } |
                    { type: PopupType.RenameBranch, repository: Repository, branch: Branch } |
                    { type: PopupType.DeleteBranch, repository: Repository, branch: Branch } |
                    { type: PopupType.ConfirmDiscardChanges, repository: Repository, files: ReadonlyArray<WorkingDirectoryFileChange> } |
                    { type: PopupType.UpdateAvailable } |
                    { type: PopupType.Preferences }

export enum FoldoutType {
  Repository,
  Branch,
  AppMenu,
  Publish,
}

export type Foldout =
  { type: FoldoutType.Repository } |
  { type: FoldoutType.Branch } |
<<<<<<< HEAD
  { type: FoldoutType.AppMenu, enableAccessKeyNavigation: boolean }
=======
  { type: FoldoutType.AppMenu } |
  { type: FoldoutType.Publish }
>>>>>>> 04834c9c

export enum RepositorySection {
  Changes,
  History
}

export interface IRepositoryState {
  readonly historyState: IHistoryState
  readonly changesState: IChangesState
  readonly selectedSection: RepositorySection

  /**
   * The name and email that will be used for the author info
   * when committing barring any race where user.name/user.email is
   * updated between us reading it and a commit being made
   * (ie we don't currently use this value explicitly when committing)
   */
  readonly commitAuthor: CommitIdentity | null

  readonly branchesState: IBranchesState

  /**
   * Mapping from lowercased email addresses to the associated GitHub user. Note
   * that an email address may not have an associated GitHub user, or the user
   * may still be loading.
   */
  readonly gitHubUsers: Map<string, IGitHubUser>

  /** The commits loaded, keyed by their full SHA. */
  readonly commits: Map<string, Commit>

  /**
   * The ordered local commit SHAs. The commits themselves can be looked up in
   * `commits.`
   */
  readonly localCommitSHAs: ReadonlyArray<string>

  /** The name of the remote. */
  readonly remoteName: string | null

  /** The state of the current branch in relation to its upstream. */
  readonly aheadBehind: IAheadBehind | null

  /** Is a push/pull/update in progress? */
  readonly pushPullInProgress: boolean

  /** The date the repository was last fetched. */
  readonly lastFetched: Date | null
}

export interface IBranchesState {
  readonly currentBranch: Branch | null
  readonly defaultBranch: Branch | null
  readonly allBranches: ReadonlyArray<Branch>
  readonly recentBranches: ReadonlyArray<Branch>
}

export interface IHistorySelection {
  readonly sha: string | null
  readonly file: FileChange | null
}

export interface IHistoryState {
  readonly selection: IHistorySelection

  /** The ordered SHAs. */
  readonly history: ReadonlyArray<string>

  readonly changedFiles: ReadonlyArray<FileChange>

  readonly diff: Diff | null
}

export interface IChangesState {
  readonly workingDirectory: WorkingDirectoryStatus
  readonly selectedFile: WorkingDirectoryFileChange | null
  readonly diff: Diff | null

  /**
   * The commit message to use based on the contex of the repository, e.g., the
   * message from a recently undone commit.
   */
  readonly contextualCommitMessage: ICommitMessage | null

  /** The commit message for a work-in-progress commit in the changes view. */
  readonly commitMessage: ICommitMessage | null
}<|MERGE_RESOLUTION|>--- conflicted
+++ resolved
@@ -120,12 +120,8 @@
 export type Foldout =
   { type: FoldoutType.Repository } |
   { type: FoldoutType.Branch } |
-<<<<<<< HEAD
   { type: FoldoutType.AppMenu, enableAccessKeyNavigation: boolean }
-=======
-  { type: FoldoutType.AppMenu } |
   { type: FoldoutType.Publish }
->>>>>>> 04834c9c
 
 export enum RepositorySection {
   Changes,
