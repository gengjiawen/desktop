import * as Path from 'path'

import { WorkingDirectoryStatus, WorkingDirectoryFileChange, FileChange, FileStatus } from '../models/status'
import Repository from '../models/repository'

import { GitProcess, GitError, GitErrorCode } from './git-process'

/** The encapsulation of the result from 'git status' */
export class StatusResult {
  /** true if the repository exists at the given location */
  public readonly exists: boolean

  /** the absolute path to the repository's working directory */
  public readonly workingDirectory: WorkingDirectoryStatus

  /** factory method when 'git status' is unsuccessful */
  public static NotFound(): StatusResult {
    return new StatusResult(false, new WorkingDirectoryStatus(new Array<WorkingDirectoryFileChange>(), true))
  }

  /** factory method for a successful 'git status' result  */
  public static FromStatus(status: WorkingDirectoryStatus): StatusResult {
    return new StatusResult(true, status)
  }

  public constructor(exists: boolean, workingDirectory: WorkingDirectoryStatus) {
    this.exists = exists
    this.workingDirectory = workingDirectory
  }
}

/** A git commit. */
export class Commit {
  /** The commit's SHA. */
  public readonly sha: string

  /** The first line of the commit message. */
  public readonly summary: string

  /** The commit message without the first line and CR. */
  public readonly body: string
  public readonly authorName: string
  public readonly authorEmail: string
  public readonly authorDate: Date

  public constructor(sha: string, summary: string, body: string, authorName: string, authorEmail: string, authorDate: Date) {
    this.sha = sha
    this.summary = summary
    this.body = body
    this.authorName = authorName
    this.authorEmail = authorEmail
    this.authorDate = authorDate
  }
}

/** indicate what a line in the diff represents */
export enum DiffLineType {
  Context, Add, Delete, Hunk
}

/** track details related to each line in the diff */
export class DiffLine {
  public readonly text: string
  public readonly type: DiffLineType
  public readonly oldLineNumber: number | null
  public readonly newLineNumber: number | null

  public constructor(text: string, type: DiffLineType, oldLineNumber: number | null, newLineNuber: number | null) {
    this.text = text
    this.type = type
    this.oldLineNumber = oldLineNumber
    this.newLineNumber = newLineNuber
  }
}

/** details about the start and end of a section of a diff */
export class DiffSectionRange {
  public readonly oldStartLine: number
  public readonly oldEndLine: number
  public readonly newStartLine: number
  public readonly newEndLine: number

  public constructor(oldStartLine: number, oldEndLine: number, newStartLine: number, newEndLine: number) {
    this.oldStartLine = oldStartLine
    this.oldEndLine = oldEndLine
    this.newStartLine = newStartLine
    this.newEndLine = newEndLine
  }
}

/** each diff is made up of a number of sections */
export class DiffSection {
  public readonly range: DiffSectionRange
  public readonly lines: DiffLine[]

  /** infer the type of a diff line based on the prefix */
  private static mapToDiffLineType(text: string) {
    if (text.startsWith('-')) {
        return DiffLineType.Delete
    } else if (text.startsWith('+')) {
        return DiffLineType.Add
    } else {
        return DiffLineType.Context
    }
  }

  public constructor(range: DiffSectionRange, lines: string[]) {
    this.range = range

    let rollingDiffBeforeCounter = range.oldStartLine
    let rollingDiffAfterCounter = range.newStartLine

    const diffLines = lines.map(text => {
      // the unified patch format considers these lines to be headers
      // -> exclude them from the line counts
      if (text.startsWith('@@')) {
        return new DiffLine(text, DiffLineType.Hunk, null, null)
      }

      const type = DiffSection.mapToDiffLineType(text)

      if (type === DiffLineType.Delete) {
        rollingDiffBeforeCounter = rollingDiffBeforeCounter + 1

        return new DiffLine(text, type, rollingDiffBeforeCounter, null)
      } else if (type === DiffLineType.Add) {
        rollingDiffAfterCounter = rollingDiffAfterCounter + 1

        return new DiffLine(text, type, null, rollingDiffAfterCounter)
      } else {
        rollingDiffBeforeCounter = rollingDiffBeforeCounter + 1
        rollingDiffAfterCounter = rollingDiffAfterCounter + 1

        return new DiffLine(text, type, rollingDiffBeforeCounter, rollingDiffAfterCounter)
      }
    })

    this.lines = diffLines
  }
}

/** the contents of a diff generated by Git */
export class Diff {
   public readonly sections: DiffSection[]
   public readonly lines: DiffLine[]

   public constructor(sections: DiffSection[]) {
     this.sections = sections

     // flatten the contents of each diff section
     // so it can be drawn  easily in a virtualized list
     //
     // TODO: may not be necessary in the future
     const lines: DiffLine[] = []
     sections.forEach(s => {
       s.lines.forEach(l => lines.push(l))
     })

     this.lines = lines
   }
}

export enum BranchType {
  Local,
  Remote,
}

/** A branch as loaded from Git. */
export class Branch {
  /** The short name of the branch. E.g., `master`. */
  public readonly name: string

  /** The remote-prefixed upstream name. E.g., `origin/master`. */
  public readonly upstream: string | null

  /** The SHA for the tip of the branch. */
  public readonly sha: string

  /** The type of branch, e.g., local or remote. */
  public readonly type: BranchType

  public constructor(name: string, upstream: string | null, sha: string, type: BranchType) {
    this.name = name
    this.upstream = upstream
    this.sha = sha
    this.type = type
  }

  /** The name of the upstream's remote. */
  public get remote(): string | null {
    const upstream = this.upstream
    if (!upstream) { return null }

    const pieces = upstream.match(/(.*?)\/.*/)
    if (!pieces || pieces.length < 2) { return null }

    return pieces[1]
  }

  /**
   * The name of the branch without the remote prefix. If the branch is a local
   * branch, this is the same as its `name`.
   */
  public get nameWithoutRemote(): string {
    if (this.type === BranchType.Local) {
      return this.name
    } else {
      const pieces = this.name.match(/.*?\/(.*)/)
      if (!pieces || pieces.length < 2) {
         return this.name
      }

      return pieces[1]
    }
  }
}

/**
 * Interactions with a local Git repository
 */
export class LocalGitOperations {

  /**
   * map the raw status text from Git to an app-friendly value
   * shamelessly borrowed from GitHub Desktop (Windows)
   */
  private static mapStatus(rawStatus: string): FileStatus {

    const status = rawStatus.trim()

    if (status === 'M') { return FileStatus.Modified }      // modified
    if (status === 'A') { return FileStatus.New }           // added
    if (status === 'D') { return FileStatus.Deleted }       // deleted
    if (status === 'R') { return FileStatus.Renamed }       // renamed
    if (status === 'RM') { return FileStatus.Renamed }      // renamed in index, modified in working directory
    if (status === 'RD') { return FileStatus.Conflicted }   // renamed in index, deleted in working directory
    if (status === 'DD') { return FileStatus.Conflicted }   // Unmerged, both deleted
    if (status === 'AU') { return FileStatus.Conflicted }   // Unmerged, added by us
    if (status === 'UD') { return FileStatus.Conflicted }   // Unmerged, deleted by them
    if (status === 'UA') { return FileStatus.Conflicted }   // Unmerged, added by them
    if (status === 'DU') { return FileStatus.Conflicted }   // Unmerged, deleted by us
    if (status === 'AA') { return FileStatus.Conflicted }   // Unmerged, added by both
    if (status === 'UU') { return FileStatus.Conflicted }   // Unmerged, both modified
    if (status === '??') { return FileStatus.New }          // untracked

    return FileStatus.Modified
  }

  /**
   *  Retrieve the status for a given repository,
   *  and fail gracefully if the location is not a Git repository
   */
  public static getStatus(repository: Repository): Promise<StatusResult> {
    return GitProcess.execWithOutput([ 'status', '--untracked-files=all', '--porcelain' ], repository.path)
        .then(output => {
            const lines = output.split('\n')

            const regex = /([\? \w]{2}) (.*)/
            const regexGroups = { mode: 1, path: 2 }

            const files = new Array<WorkingDirectoryFileChange>()

            for (const index in lines) {
              const line = lines[index]
              const result = regex.exec(line)

              if (result) {
                const modeText = result[regexGroups.mode]
                const path = result[regexGroups.path]

                const status = this.mapStatus(modeText)
                files.push(new WorkingDirectoryFileChange(path, status, true))
              }
            }

            return StatusResult.FromStatus(new WorkingDirectoryStatus(files, true))
        })
        .catch(error => {
          if (error) {
            const gitError = error as GitError
            if (gitError) {
              const code = gitError.errorCode
              if (code === GitErrorCode.NotFound) {
                return StatusResult.NotFound()
              }
              throw new Error('unable to resolve HEAD, got error code: ' + code)
            }
          }

          throw new Error('unable to resolve status, got unknown error: ' + error)
        })
  }

  private static async resolveHEAD(repository: Repository): Promise<boolean> {
    return GitProcess.execWithOutput([ 'show', 'HEAD' ], repository.path)
      .then(output => {
        return Promise.resolve(true)
      })
      .catch(error => {
        if (error) {

          const gitError = error as GitError
          if (gitError) {
              const code = gitError.errorCode
              if (code === GitErrorCode.NotFound) {
                return Promise.resolve(false)
              }
              throw new Error('unable to resolve HEAD, got error code: ' + code)
            }
         }

        throw new Error('unable to resolve HEAD, got unknown error: ' + error)
      })
  }

  public static createCommit(repository: Repository, summary: string, description: string, files: ReadonlyArray<WorkingDirectoryFileChange>) {
    return this.resolveHEAD(repository)
      .then(result => {
        let resetArgs = [ 'reset' ]
        if (result) {
          resetArgs = resetArgs.concat([ 'HEAD', '--mixed' ])
        }

        return resetArgs
      })
      .then(resetArgs => {
        // reset the index
        return GitProcess.exec(resetArgs, repository.path)
          .then(_ => {
            // TODO: staging hunks needs to be done in here as well
            const addFiles = files.map((file, index, array) => {

              let addFileArgs: string[] = []

              if (file.status === FileStatus.New) {
                addFileArgs = [ 'add', file.path ]
              } else {
                addFileArgs = [ 'add', '-u', file.path ]
              }

              return GitProcess.exec(addFileArgs, repository.path)
            })

            // TODO: pipe standard input into this command
            return Promise.all(addFiles)
              .then(() => {
                let message = summary
                if (description.length > 0) {
                  message = `${summary}\n\n${description}`
                }

                return GitProcess.exec([ 'commit', '-m',  message ] , repository.path)
              })
          })
        })
      .catch(error => {
          console.error('createCommit failed: ' + error)
      })
  }

  /**
    * Render the diff for a file within the repository
    *
    * A specific commit related to the file may be provided, otherwise the
    * working directory state will be used.
    */
  public static getDiff(repository: Repository, file: FileChange, commit: Commit | null): Promise<Diff> {

    let args: string[]

    if (commit) {
      args = [ 'show', commit.sha, '--patch-with-raw', '-z', '--', file.path ]
    } else if (file.status === FileStatus.New) {
      args = [ 'diff', '--no-index', '--patch-with-raw', '-z', '--', '/dev/null', file.path ]
    } else {
      args = [ 'diff', 'HEAD', '--patch-with-raw', '-z', '--', file.path ]
    }

    return GitProcess.execWithOutput(args, repository.path)
      .then(result => {
        const lines = result.split('\0')

        const sectionRegex = /^@@ -(\d+)(,+(\d+))? \+(\d+)(,(\d+))? @@ ?(.*)$/m
        const regexGroups = { oldFileStart: 1, oldFileEnd: 3, newFileStart: 4, newFileEnd: 6 }

        const diffText = lines[lines.length - 1]

        const diffSections = new Array<DiffSection>()

        // track the remaining text in the raw diff to parse
        let diffTextBuffer = diffText
        // each diff section starts with these two characters
        let sectionPrefixIndex = diffTextBuffer.indexOf('@@')
        // continue to iterate while these sections exist
        let prefixFound = sectionPrefixIndex > -1

        while (prefixFound) {

          // trim any preceding text
          diffTextBuffer = diffTextBuffer.substr(sectionPrefixIndex)

          // extract the diff section numbers
          const match = sectionRegex.exec(diffTextBuffer)

          let oldStartLine: number = -1
          let oldEndLine: number = -1
          let newStartLine: number = -1
          let newEndLine: number = -1

          if (match) {
            const first = match[regexGroups.oldFileStart]
            oldStartLine = parseInt(first, 10)
            const second = match[regexGroups.oldFileEnd]
            oldEndLine = parseInt(second, 10)
            const third = match[regexGroups.newFileStart]
            newStartLine = parseInt(third, 10)
            const fourth = match[regexGroups.newFileEnd]
            newEndLine = parseInt(fourth, 10)
          }

          const range = new DiffSectionRange(oldStartLine, oldEndLine, newStartLine, newEndLine)

          // re-evaluate whether other sections exist to parse
          const endOfThisLine = diffTextBuffer.indexOf('\n')
          sectionPrefixIndex = diffTextBuffer.indexOf('@@', endOfThisLine + 1)
          prefixFound = sectionPrefixIndex > -1

          // add new section based on the remaining text in the raw diff
          if (prefixFound) {
            const diffBody = diffTextBuffer.substr(0, sectionPrefixIndex)
            diffSections.push(new DiffSection(range, diffBody.split('\n')))
          } else {
            const diffBody = diffTextBuffer
            diffSections.push(new DiffSection(range, diffBody.split('\n')))
          }
        }

        return Promise.resolve(new Diff(diffSections))
      })
  }

  /**
   * Get the repository's history, starting from `start` and limited to `limit`
   */
  public static async getHistory(repository: Repository, start: string, limit: number): Promise<ReadonlyArray<Commit>> {
    const delimiter = '1F'
    const delimeterString = String.fromCharCode(parseInt(delimiter, 16))
    const prettyFormat = [
      '%H', // SHA
      '%s', // summary
      '%b', // body
      '%an', // author name
      '%ae', // author email
      '%aI', // author date, ISO-8601
    ].join(`%x${delimiter}`)

    const out = await GitProcess.execWithOutput([ 'log', start, `--max-count=${limit}`, `--pretty=${prettyFormat}`, '-z', '--no-color' ], repository.path)
    const lines = out.split('\0')
    // Remove the trailing empty line
    lines.splice(-1, 1)

    const commits = lines.map(line => {
      const pieces = line.split(delimeterString)
      const sha = pieces[0]
      const summary = pieces[1]
      const body = pieces[2]
      const authorName = pieces[3]
      const authorEmail = pieces[4]
      const parsedDate = Date.parse(pieces[5])
      const authorDate = new Date(parsedDate)
      return new Commit(sha, summary, body, authorName, authorEmail, authorDate)
    })

    return commits
  }

  /** Get the files that were changed in the given commit. */
  public static async getChangedFiles(repository: Repository, sha: string): Promise<ReadonlyArray<FileChange>> {
    const out = await GitProcess.execWithOutput([ 'show', sha, '--name-status', '--format=format:', '-z' ], repository.path)
    const lines = out.split('\0')
    // Remove the trailing empty line
    lines.splice(-1, 1)

    const files: FileChange[] = []
    for (let i = 0; i < lines.length; i++) {
      const statusText = lines[i]
      const status = this.mapStatus(statusText)
      const name = lines[++i]
      files.push(new FileChange(name, status))
    }

    return files
  }

  /** Look up a config value by name in the repository. */
  public static async getConfigValue(repository: Repository, name: string): Promise<string | null> {
    let output: string | null = null
    try {
      output = await GitProcess.execWithOutput([ 'config', '-z', name ], repository.path)
    } catch (e) {
      // Git exits with 1 if the value isn't found. That's ok, but we'd rather
      // just treat it as null.
      if (e.code !== 1) {
        throw e
      }
    }

    if (!output) { return null }

    const pieces = output.split('\0')
    return pieces[0]
  }

  /** Pull from the remote to the branch. */
  public static pull(repository: Repository, remote: string, branch: string): Promise<void> {
    return GitProcess.exec([ 'pull', remote, branch ], repository.path)
  }

  /** Push from the remote to the branch, optionally setting the upstream. */
  public static push(repository: Repository, remote: string, branch: string, setUpstream: boolean): Promise<void> {
    const args = [ 'push', remote, branch ]
    if (setUpstream) {
      args.push('--set-upstream')
    }

    return GitProcess.exec(args, repository.path)
  }

  /** Get the remote names. */
  private static async getRemotes(repository: Repository): Promise<ReadonlyArray<string>> {
    const lines = await GitProcess.execWithOutput([ 'remote' ], repository.path)
    return lines.split('\n')
  }

  /** Get the name of the default remote. */
  public static async getDefaultRemote(repository: Repository): Promise<string | null> {
    const remotes = await LocalGitOperations.getRemotes(repository)
    if (remotes.length === 0) {
      return null
    }

    const index = remotes.indexOf('origin')
    if (index > -1) {
      return remotes[index]
    } else {
      return remotes[0]
    }
  }

  /** Get the name of the current branch. */
  public static async getCurrentBranch(repository: Repository): Promise<Branch | null> {
    try {
      const untrimmedName = await GitProcess.execWithOutput([ 'rev-parse', '--abbrev-ref', 'HEAD' ], repository.path)
      const name = untrimmedName.trim()

      const format = [
        '%(upstream:short)',
        '%(objectname)', // SHA
      ].join('%00')

      const line = await GitProcess.execWithOutput([ 'for-each-ref', `--format=${format}`, `refs/heads/${name}` ], repository.path)
      const pieces = line.split('\0')
      const upstream = pieces[0]
      const sha = pieces[1].trim()
      return new Branch(name, upstream.length > 0 ? upstream : null, sha, BranchType.Local)
    } catch (e) {
      // Git exits with 1 if there's the branch is unborn. We should do more
      // specific error parsing than this, but for now it'll do.
      if (e.code !== 1) {
        throw e
      }
      return null
    }
  }

  /** Get the number of commits in HEAD. */
  public static async getCommitCount(repository: Repository): Promise<number> {
    try {
      const count = await GitProcess.execWithOutput([ 'rev-list', '--count', 'HEAD' ], repository.path)
      return parseInt(count.trim(), 10)
    } catch (e) {
      // Git exits with 1 if there's the branch is unborn. We should do more
      // specific error parsing than this, but for now it'll do.
      if (e.code !== 1) {
        throw e
      }
      return 0
    }
  }

  /** Get all the branches. */
  public static async getBranches(repository: Repository, prefix: string, type: BranchType): Promise<ReadonlyArray<Branch>> {
    const format = [
      '%(refname:short)',
      '%(upstream:short)',
      '%(objectname)', // SHA
    ].join('%00')
    const names = await GitProcess.execWithOutput([ 'for-each-ref', `--format=${format}`, prefix ], repository.path)
    const lines = names.split('\n')

    // Remove the trailing newline
    lines.splice(-1, 1)

    const branches = lines.map(line => {
      const pieces = line.split('\0')
      const name = pieces[0]
      const upstream = pieces[1]
      const sha = pieces[2]
      return new Branch(name, upstream.length > 0 ? upstream : null, sha, type)
    })

    return branches
  }

  /** Create a new branch from the given start point. */
  public static createBranch(repository: Repository, name: string, startPoint: string): Promise<void> {
    return GitProcess.exec([ 'branch', name, startPoint ], repository.path)
  }

  /** Check out the given branch. */
  public static checkoutBranch(repository: Repository, name: string): Promise<void> {
    return GitProcess.exec([ 'checkout', name, '--' ], repository.path)
  }

  /** Get the `limit` most recently checked out branches. */
  public static async getRecentBranches(repository: Repository, branches: ReadonlyArray<Branch>, limit: number): Promise<ReadonlyArray<Branch>> {
    const branchesByName = branches.reduce((map, branch) => map.set(branch.name, branch), new Map<string, Branch>())

    // "git reflog show" is just an alias for "git log -g --abbrev-commit --pretty=oneline"
    // but by using log we can give it a max number which should prevent us from balling out
    // of control when there's ginormous reflogs around (as in e.g. github/github).
    const regex = new RegExp(/.*? checkout: moving from .*? to (.*?)$/i)
    const output = await GitProcess.execWithOutput([ 'log', '-g', '--abbrev-commit', '--pretty=oneline', 'HEAD', '-n', '2500' ], repository.path)
    const lines = output.split('\n')
    const names = new Set<string>()
    for (const line of lines) {
      const result = regex.exec(line)
      if (result && result.length === 2) {
        const branchName = result[1]
        names.add(branchName)
      }

      if (names.size === limit) {
        break
      }
    }

    const recentBranches = new Array<Branch>()
    for (const name of names) {
      const branch = branchesByName.get(name)
      if (!branch) {
        // This means the recent branch has been deleted. That's fine.
        continue
      }

      recentBranches.push(branch)
    }

    return recentBranches
  }

  /** Get the commit for the given ref. */
  public static async getCommit(repository: Repository, ref: string): Promise<Commit | null> {
    const commits = await LocalGitOperations.getHistory(repository, ref, 1)
    if (commits.length < 1) { return null }

    return commits[0]
  }

  /** Get the git dir of the path. */
  public static async getGitDir(path: string): Promise<string | null> {
    try {
      const gitDir = await GitProcess.execWithOutput([ 'rev-parse', '--git-dir' ], path)
      const trimmedDir = gitDir.trim()
      return Path.join(path, trimmedDir)
    } catch (e) {
      return null
    }
  }

  /** Is the path a git repository? */
  public static async isGitRepository(path: string): Promise<boolean> {
    const result = await this.getGitDir(path)
    return !!result
  }

  /** Init a new git repository in the given path. */
  public static initGitRepository(path: string): Promise<void> {
    return GitProcess.exec([ 'init' ], path)
  }

<<<<<<< HEAD
  /** Rename the given branch to a new name. */
  public static renameBranch(repository: Repository, branch: Branch, newName: string): Promise<void> {
    return GitProcess.exec([ 'branch', '-m', branch.name, newName ], repository.path)
=======
  /**
   * Delete the branch. If the branch has a remote branch, it too will be
   * deleted.
   */
  public static async deleteBranch(repository: Repository, branch: Branch): Promise<void> {
    const deleteRemoteBranch = (branch: Branch, remote: string) => {
      return GitProcess.exec([ 'push', remote, `:${branch.nameWithoutRemote}` ], repository.path)
    }

    if (branch.type === BranchType.Local) {
      await GitProcess.exec([ 'branch', '-D', branch.name ], repository.path)
    }

    const remote = branch.remote
    if (remote) {
      return deleteRemoteBranch(branch, remote)
    }
>>>>>>> d6bc9a7e
  }
}<|MERGE_RESOLUTION|>--- conflicted
+++ resolved
@@ -689,11 +689,11 @@
     return GitProcess.exec([ 'init' ], path)
   }
 
-<<<<<<< HEAD
   /** Rename the given branch to a new name. */
   public static renameBranch(repository: Repository, branch: Branch, newName: string): Promise<void> {
-    return GitProcess.exec([ 'branch', '-m', branch.name, newName ], repository.path)
-=======
+    return GitProcess.exec([ 'branch', '-m', branch.nameWithoutRemote, newName ], repository.path)
+  }
+
   /**
    * Delete the branch. If the branch has a remote branch, it too will be
    * deleted.
@@ -711,6 +711,5 @@
     if (remote) {
       return deleteRemoteBranch(branch, remote)
     }
->>>>>>> d6bc9a7e
   }
 }