import { BrowserWindow, ipcMain, Menu, app } from 'electron'
import { Emitter, Disposable } from 'event-kit'

import { SharedProcess } from '../shared-process/shared-process'
import { WindowState, windowStateChannelName } from '../lib/window-state'
import { MenuEvent } from './menu'
import { URLActionType } from '../lib/parse-url'
import { ILaunchStats } from '../lib/stats'
import { menuFromElectronMenu } from '../models/app-menu'

import * as Path from 'path'
import * as Fs from 'fs'

let windowStateKeeper: any | null = null

// NOTE:
// This is a workaround for an upstream issue with electron-window-state
// where a null x/y will crash screen.getDisplayMatching() before our app
// can launch correctly.
//
// This can be removed after we've updated our beta users to electron-window-state@4.0.1
// which will serialize 0 correctly again. See the upstream PR:
// https://github.com/mawie81/electron-window-state/pull/16/
function sanitizeBeforeReadingSync() {
  const userData = app.getPath('userData')
  const file = 'window-state.json'
  const filePath = Path.join(userData, file)

  try {
    const text = Fs.readFileSync(filePath, 'utf-8')
    if (text.length) {
      const json = JSON.parse(text)

      if (json.x === null || json.x === null) {
        json.x = json.x || 0
        json.y = json.y || 0
        const newContents = JSON.stringify(json)
        Fs.writeFileSync(filePath, newContents)
      }
    }
  } catch (e) {
    // swallow this error, live a happy life
  }
}

export class AppWindow {
  private window: Electron.BrowserWindow
  private sharedProcess: SharedProcess
  private emitter = new Emitter()

  private _loadTime: number | null = null
  private _rendererReadyTime: number | null = null

  public constructor(sharedProcess: SharedProcess) {
    if (!windowStateKeeper) {
      // `electron-window-state` requires Electron's `screen` module, which can
      // only be required after the app has emitted `ready`. So require it
      // lazily.
      windowStateKeeper = require('electron-window-state')
    }

    sanitizeBeforeReadingSync()

    const savedWindowState = windowStateKeeper({
      defaultWidth: 800,
      defaultHeight: 600,
    })

    const windowOptions: Electron.BrowserWindowOptions = {
      x: savedWindowState.x,
      y: savedWindowState.y,
      width: savedWindowState.width,
      height: savedWindowState.height,
      minWidth: 800,
      minHeight: 600,
      show: false,
      // This fixes subpixel aliasing on Windows
      // See https://github.com/atom/atom/commit/683bef5b9d133cb194b476938c77cc07fd05b972
      backgroundColor: '#fff',
<<<<<<< HEAD
      webPreferences: { experimentalFeatures: true },
=======
      webPreferences: {
        // Disable auxclick event
        // See https://developers.google.com/web/updates/2016/10/auxclick
        disableBlinkFeatures: 'Auxclick',
      },
>>>>>>> 7ed85f66
    }

    if (__DARWIN__) {
        windowOptions.titleBarStyle = 'hidden'
    } else if (__WIN32__) {
        windowOptions.frame = false
    }

    this.window = new BrowserWindow(windowOptions)
    savedWindowState.manage(this.window)

    this.sharedProcess = sharedProcess
  }

  public load() {
    let startLoad = 0
    // We only listen for the first of the loading events to avoid a bug in
    // Electron/Chromium where they can sometimes fire more than once. See
    // See
    // https://github.com/desktop/desktop/pull/513#issuecomment-253028277. This
    // shouldn't really matter as in production builds loading _should_ only
    // happen once.
    this.window.webContents.once('did-start-loading', () => {
      this._rendererReadyTime = null
      this._loadTime = null

      startLoad = Date.now()
    })

    this.window.webContents.once('did-finish-load', () => {
      if (process.env.NODE_ENV === 'development') {
        this.window.webContents.openDevTools()
      }

      const now = Date.now()
      this._loadTime = now - startLoad

      this.maybeEmitDidLoad()
    })

    this.window.webContents.on('did-fail-load', () => {
      this.window.webContents.openDevTools()
      this.window.show()
    })

    // TODO: This should be scoped by the window.
    ipcMain.once('renderer-ready', (event: Electron.IpcMainEvent, readyTime: number) => {
      this._rendererReadyTime = readyTime

      this.maybeEmitDidLoad()
    })

    this.window.on('focus', () => this.window.webContents.send('focus'))
    this.window.on('blur', () => this.window.webContents.send('blur'))

    this.registerWindowStateChangedEvents()

    this.window.loadURL(`file://${__dirname}/index.html`)
  }

  /**
   * Emit the `onDidLoad` event if the page has loaded and the renderer has
   * signalled that it's ready.
   */
  private maybeEmitDidLoad() {
    if (!this.rendererLoaded) { return }

    this.emitter.emit('did-load', null)
  }

  /** Is the page loaded and has the renderer signalled it's ready? */
  private get rendererLoaded(): boolean {
    return !!this.loadTime && !!this.rendererReadyTime
  }

  /**
   * Sets up message passing to the render process when the window state changes.
   *
   * We've definied 'window state' as one of minimized, normal, maximized, and
   * full-screen. These states will be sent over the window-state-changed channel
   */
  private registerWindowStateChangedEvents() {
    this.window.on('enter-full-screen', () => this.sendWindowStateEvent('full-screen'))

    // So this is a bit of a hack. If we call window.isFullScreen directly after
    // receiving the leave-full-screen event it'll return true which isn't what
    // we're after. So we'll say that we're transitioning to 'normal' even though
    // we might be maximized. This works because electron will emit a 'maximized'
    // event after 'leave-full-screen' if the state prior to full-screen was maximized.
    this.window.on('leave-full-screen', () => this.sendWindowStateEvent('normal'))

    this.window.on('maximize', () => this.sendWindowStateEvent('maximized'))
    this.window.on('minimize', () => this.sendWindowStateEvent('minimized'))
    this.window.on('unmaximize', () => this.sendWindowStateEvent('normal'))
    this.window.on('restore', () => this.sendWindowStateEvent('normal'))
  }

  /**
   * Short hand convenience function for sending a window state change event
   * over the window-state-changed channel to the render process.
   */
  private sendWindowStateEvent(state: WindowState) {
    this.window.webContents.send(windowStateChannelName, state)
  }

  public onClose(fn: () => void) {
    this.window.on('closed', fn)
  }

  /**
   * Register a function to call when the window is done loading. At that point
   * the page has loaded and the renderer has signalled that it is ready.
   */
  public onDidLoad(fn: () => void): Disposable {
    return this.emitter.on('did-load', fn)
  }

  public isMinimized() {
    return this.window.isMinimized()
  }

  public restore() {
    this.window.restore()
  }

  public focus() {
    this.window.focus()
  }

  /** Show the window. */
  public show() {
    this.window.show()
  }

  /** Send the menu event to the renderer. */
  public sendMenuEvent(name: MenuEvent) {
    this.window.webContents.send('menu-event', { name })
  }

  /** Send the URL action to the renderer. */
  public sendURLAction(action: URLActionType) {
    this.window.webContents.send('url-action', { action })
  }

  /** Send the app launch timing stats to the renderer. */
  public sendLaunchTimingStats(stats: ILaunchStats) {
    this.window.webContents.send('launch-timing-stats', { stats })
  }

  /** Send the app menu to the renderer. */
  public sendAppMenu() {
    const menu = menuFromElectronMenu(Menu.getApplicationMenu())
    this.window.webContents.send('app-menu', { menu })
  }

  /**
   * Get the time (in milliseconds) spent loading the page.
   *
   * This will be `null` until `onDidLoad` is called.
   */
  public get loadTime(): number | null {
    return this._loadTime
  }

  /**
   * Get the time (in milliseconds) elapsed from the renderer being loaded to it
   * signaling it was ready.
   *
   * This will be `null` until `onDidLoad` is called.
   */
  public get rendererReadyTime(): number | null {
    return this._rendererReadyTime
  }
}<|MERGE_RESOLUTION|>--- conflicted
+++ resolved
@@ -77,15 +77,12 @@
       // This fixes subpixel aliasing on Windows
       // See https://github.com/atom/atom/commit/683bef5b9d133cb194b476938c77cc07fd05b972
       backgroundColor: '#fff',
-<<<<<<< HEAD
-      webPreferences: { experimentalFeatures: true },
-=======
       webPreferences: {
         // Disable auxclick event
         // See https://developers.google.com/web/updates/2016/10/auxclick
         disableBlinkFeatures: 'Auxclick',
+        experimentalFeatures: true,
       },
->>>>>>> 7ed85f66
     }
 
     if (__DARWIN__) {
