--- conflicted
+++ resolved
@@ -810,7 +810,7 @@
           <Publish
             dispatcher={this.props.dispatcher}
             repository={popup.repository}
-            users={this.state.users}
+            accounts={this.state.accounts}
             onDismissed={this.onPopupDismissed}
           />
         )
@@ -932,13 +932,7 @@
       remoteName={remoteName}
       lastFetched={state.lastFetched}
       networkActionInProgress={state.pushPullInProgress}
-<<<<<<< HEAD
-      isPublishing={isPublishing}
-      accounts={this.state.accounts}
-      signInState={this.state.signInState}/>
-=======
       isPublishing={isPublishing}/>
->>>>>>> af9d3921
   }
 
   private showCreateBranch = () => {
