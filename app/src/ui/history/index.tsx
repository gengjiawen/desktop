--- conflicted
+++ resolved
@@ -26,11 +26,7 @@
   readonly commits: Map<string, Commit>
   readonly commitSummaryWidth: number
   readonly gitHubUsers: Map<string, IGitHubUser>
-<<<<<<< HEAD
-  readonly onViewCommitOnGitHub: (SHA: string) => void
   readonly imageDiffType: ImageDiffType
-=======
->>>>>>> 5e27ae23
 }
 
 interface IHistoryState {
