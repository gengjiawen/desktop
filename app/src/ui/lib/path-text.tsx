import * as React from 'react'
import * as Path from 'path'

interface IPathTextProps {
  /**
   * The file system path which is to be displayed and, if
   * necessary, truncated.
   */
  readonly path: string

  /**
   * An optional maximum width that the path should fit.
   * If omitted the available width is calculated at render
   * though never updated after the initial measurement.
   */
  readonly availableWidth?: number
}

interface IPathDisplayState {
  /**
   * The normalized version of the path prop. Normalization in this
   * instance refers to formatting of the path in a platform specific
   * way, see Path.normalize for more information.
   */
  readonly normalizedPath: string

  readonly directoryText: string,
  readonly fileText: string

  /**
   * The current number of characters that the normalizedPath is to
   * be truncated to.
   */
  readonly length: number
}

interface IPathTextState extends IPathDisplayState {
  /** 
   * The maximum available width for the path. This corresponds
   * to the availableWidth prop if one was specified, if not it's
   * calculated at render time.
   */
  readonly availableWidth?: number

  /**
   * The measured width of the normalized path without any truncation.
   * We can use this value to optimize and avoid re-measuring the
   * string when the width increases.
   */
  readonly fullTextWidth?: number

  /**
   * The smallest number of characters that we've tried and found
   * to be too wide to fit.
   */
  readonly shortestNonFit?: number

  /**
   * The highest number of characters that we've tried and found
   * to fit inside the available space.
   */
  readonly longestFit: number
}

/** 
 * Helper function to coerce a number into a valid range.
 * 
 * Ensures that the returned value is at least min and at most
 * (inclusive) max.
 */
function clamp(value: number, min: number, max: number): number {
  if (value < min) {
    return min
  } else if (value > max) {
    return max
  } else {
    return value
  }
}

/**
 * Truncates the given string to the number of characters given by
 * the length parameter. The value is truncated (if necessary) by
 * removing characters from the middle of the string and inserting
 * an ellipsis in their place until the value fits within the alloted
 * number of characters.
 */
export function truncateMid(value: string, length: number) {
  if (value.length <= length) {
    return value
  }

  if (length <= 0) {
    return ''
  }

  if (length === 1) {
    return '…'
  }

  const mid = (length - 1) / 2
  const pre = value.substr(0, Math.floor(mid))
  const post = value.substr(value.length - Math.ceil(mid))

  return `${pre}…${post}`
}

/**
 * String truncation for paths.
 * 
 * This method takes a path and returns it truncated (if necessary)
 * to the exact number of characters specified by the length
 * parameter.
 */
export function truncatePath(path: string, length: number) {

  if (path.length <= length) {
    return path
  }

  if (length <= 0) {
    return ''
  }

  if (length === 1) {
    return '…'
  }

  const lastSeparator = path.lastIndexOf(Path.sep)

  // No directory prefix, fall back to middle ellipsis
  if (lastSeparator === -1) {
    return truncateMid(path, length)
  }

  const filenameLength = path.length - lastSeparator - 1

  // File name prefixed with …/ would be too long, fall back
  // to middle ellipsis.
  if (filenameLength + 2 > length) {
    return truncateMid(path, length)
  }

  const pre = path.substr(0, length - filenameLength - 2)
  const post = path.substr(lastSeparator)

  return `${pre}…${post}`
}

function createPathDisplayState(normalizedPath: string, length?: number): IPathDisplayState {
  length = length === undefined ? normalizedPath.length : length

  if (length <= 0) {
    return { normalizedPath, directoryText: '', fileText: '', length }
  }

  const normalizedFileName = Path.basename(normalizedPath)
  const normalizedDirectory = normalizedPath.substr(0, normalizedPath.length - normalizedFileName.length)

  // Happy path when it already fits, we already know the length of the directory
  if (length >= normalizedPath.length) {
    return {
      normalizedPath,
      directoryText: normalizedDirectory,
      fileText: normalizedFileName,
      length,
    }
  }

  const truncatedPath = truncatePath(normalizedPath, length)
  let directoryLength = 0

  // Attempt to determine how much of the truncated path is the directory prefix
  // vs the filename (basename). It does so by comparing each character in the
  // normalized directory prefix to the truncated path, as long as it's a match
  // we know that it's a directory name.
  for (let i = 0; i < truncatedPath.length && i < normalizedDirectory.length; i++) {
    const normalizedChar = normalizedDirectory[i]
    const truncatedChar = truncatedPath[i]

    if (normalizedChar === truncatedChar) {
      directoryLength++
    } else {
      // We're no longer matching the directory prefix but if the following
      // characters is '…' or '…/' we'll count those towards the directory
      // as well, this is purely an aesthetic choice.
      if (truncatedChar === '…') {
        directoryLength++
        const nextTruncatedIx = i + 1

        // Do we have one more character to read? Is is a path separator?
        if (truncatedPath.length > nextTruncatedIx) {
          if (truncatedPath[nextTruncatedIx] === Path.sep) {
            directoryLength++
          }
        }
      }
      break
    }
  }

  const fileText = truncatedPath.substr(directoryLength)
  const directoryText = truncatedPath.substr(0, directoryLength)

  return { normalizedPath, directoryText, fileText, length }
}

function createState(path: string, length?: number): IPathTextState {
  const normalizedPath = Path.normalize(path)
  return {
    normalizedPath,
    longestFit: 0,
    shortestNonFit: undefined,
    availableWidth: undefined,
    fullTextWidth: undefined,
    ...createPathDisplayState(normalizedPath, length),
  }
}

/**
 * A component for displaying a path (rooted or relative) with truncation
 * if necessary.
 * 
 * If the path needs to be truncated this component will set its title element
 * to the full path such that it can be seen by hovering the path text.
 */
export class PathText extends React.PureComponent<IPathTextProps, IPathTextState> {

  private pathElement: HTMLDivElement | null = null
  private pathInnerElement: HTMLSpanElement | null = null
  private readonly resizeObserver: any | null = null

  public constructor(props: IPathTextProps) {
    super(props)
    this.state = createState(props.path)

    const ResizeObserver = (window as any).ResizeObserver

    if (ResizeObserver) {
      this.resizeObserver = new ResizeObserver((entries: ReadonlyArray<HTMLElement>) => {
        this.resizeIfNecessary()
      })
    }
  }

  public componentWillReceiveProps(nextProps: IPathTextProps) {
    if (nextProps.path !== this.props.path) {
      this.setState(createState(nextProps.path))
    }

    if (nextProps.availableWidth !== undefined) {
      if (this.resizeObserver) {
        this.resizeObserver.disconnect()
      }
    } else {
      if (this.resizeObserver && this.pathElement) {
        this.resizeObserver.observe(this.pathElement)
      }
    }
  }

  public componentDidMount() {
    if (!this.resizeObserver) {
      this.resizeIfNecessary()
    }
  }

  public componentWillUnmount() {
    if (this.resizeObserver) {
      this.resizeObserver.disconnect()
    }
  }

  public componentDidUpdate() {
    this.resizeIfNecessary()
  }

<<<<<<< HEAD
  private onPathElementRef = (element: HTMLDivElement | undefined) => {
    this.pathElement = element || null

    if (!element) {
      if (this.resizeObserver) {
        this.resizeObserver.disconnect()
      }
    } else {
      if (this.resizeObserver) {
        this.resizeObserver.disconnect()

        if (this.props.availableWidth === undefined) {
          this.resizeObserver.observe(element)
        }
      }
    }
=======
  private onPathElementRef = (element: HTMLDivElement | null) => {
    this.pathElement = element
>>>>>>> 7ed85f66
  }

  private onPathInnerElementRef = (element: HTMLSpanElement | null) => {
    this.pathInnerElement = element
  }

  public render() {

    const directoryElement = this.state.directoryText && this.state.directoryText.length
      ? <span className='dirname'>{this.state.directoryText}</span>
      : null

    const truncated = this.state.length < this.state.normalizedPath.length
    const title = truncated ? this.state.normalizedPath : undefined

    return (
      <div className='path-text-component' ref={this.onPathElementRef} title={title}>
        <span ref={this.onPathInnerElementRef}>
          {directoryElement}
          <span className='filename'>{this.state.fileText}</span>
        </span>
      </div>
    )
  }

  private resizeIfNecessary() {
    if (!this.pathElement || !this.pathInnerElement) {
      return
    }

    const availableWidth = Math.max(
      this.props.availableWidth !== undefined
        ? this.props.availableWidth
        : this.pathElement.getBoundingClientRect().width
      , 0
    )

    // Can we fit the entire path in the available width?
    if (this.state.fullTextWidth !== undefined && this.state.fullTextWidth <= availableWidth) {

      // Are we already doing so?
      if (this.state.length === this.state.normalizedPath.length) {
        // Yeay, happy path, we're already displaying the full path and it
        // fits in our new available width. Nothing left to do.
        //
        // This conditional update isn't strictly necessary but it'll save
        // us one round of comparisons in the PureComponent shallowCompare
        if (availableWidth !== this.state.availableWidth) {
          this.setState({ ...this.state, availableWidth })
        }

        return
      } else {
        // We _can_ fit the entire path inside the available width but we're
        // not doing so right now. Let's make sure we do by keeping all the
        // state properties and updating the availableWidth and setting length
        // to the maximum number of characters available.
        this.setState({
          ...this.state,
          ...createPathDisplayState(this.state.normalizedPath),
          availableWidth,
        })

        return
      }
    }

    // The available width has changed from underneath us
    if (this.state.availableWidth !== undefined && this.state.availableWidth !== availableWidth) {
      // Keep the current length as that's likely a good starting point
      const resetState = createState(this.props.path, this.state.length)

      if (availableWidth < this.state.availableWidth) {
        // We've gotten less space to work with so we can keep our shortest non-fit since
        // that's still valid
        this.setState({
          ...resetState,
          fullTextWidth: this.state.fullTextWidth,
          shortestNonFit: this.state.shortestNonFit,
          availableWidth,
        })
      } else if (availableWidth > this.state.availableWidth) {
        // We've gotten more space to work with so we can keep our longest fit since
        // that's still valid.
        this.setState({
          ...resetState,
          fullTextWidth: this.state.fullTextWidth,
          longestFit: this.state.longestFit,
          availableWidth,
        })
      }

      return
    }

    // Optimization, if we know that we can't fit anything we can avoid a reflow
    // by not measuring the actual width.
    if (availableWidth === 0) {
      if (this.state.length !== 0) {
        this.setState({
          ...this.state,
          ...createPathDisplayState(this.state.normalizedPath, 0),
          availableWidth,
          longestFit: 0,
          shortestNonFit: 1,
        })
      }
      return
    }

    const actualWidth = this.pathInnerElement.getBoundingClientRect().width

    // Did we just measure the full path? If so let's persist it in state, if
    // not we'll just take what we've got (could be nothing) and persist that
    const fullTextWidth = this.state.length === this.state.normalizedPath.length
      ? actualWidth
      : this.state.fullTextWidth

    // We shouldn't get into this state but if we do, guard against division by zero
    // and use a normal binary search ratio.
    const ratio = actualWidth === 0
      ? 0.5
      : availableWidth / actualWidth

    // It fits!
    if (actualWidth <= availableWidth) {

      // We're done, the entire path fits
      if (this.state.length === this.state.normalizedPath.length) {
        this.setState({ ...this.state, availableWidth, fullTextWidth })
        return
      } else {
        // There might be more space to fill
        const longestFit = this.state.length
        const maxChars = this.state.shortestNonFit !== undefined
          ? this.state.shortestNonFit - 1
          : this.state.normalizedPath.length

        const minChars = longestFit + 1

        // We've run out of options, it fits here but we can't grow any further, i.e
        // we're done.
        if (minChars >= maxChars) {
          this.setState({ ...this.state, longestFit, availableWidth, fullTextWidth })
          return
        }

        // Optimization, if our available space for growth is less than 3px it's unlikely
        // that we'll be able to fit any more characters in here. Note that this is very
        // much an optimization for our specific styles and it also assumes that the
        // directory and file name spans are styled similarly. Another approach could be
        // to calculated the average width of a character when we're measuring the full
        // width and use that instead but this works pretty well for now and lets us
        // avoid one more measure phase.
        if (availableWidth - actualWidth < 3) {
          this.setState({ ...this.state, longestFit, availableWidth, fullTextWidth })
          return
        }

        const length = clamp(Math.floor(this.state.length * ratio), minChars, maxChars)

        // We could potentially fit more characters, there's room to try so we'll go for it
        this.setState({
          ...this.state,
          ...createPathDisplayState(this.state.normalizedPath, length),
          longestFit,
          availableWidth,
          fullTextWidth,
        })
      }
    } else {
      // Okay, so it didn't quite fit, let's trim it down a little
      const shortestNonFit = this.state.length

      const maxChars = shortestNonFit - 1
      const minChars = this.state.longestFit || 0

      const length = clamp(Math.floor(this.state.length * ratio), minChars, maxChars)

      this.setState({
        ...this.state,
        ...createPathDisplayState(this.state.normalizedPath, length),
        shortestNonFit,
        availableWidth,
        fullTextWidth,
      })
    }
  }
}<|MERGE_RESOLUTION|>--- conflicted
+++ resolved
@@ -275,9 +275,8 @@
     this.resizeIfNecessary()
   }
 
-<<<<<<< HEAD
-  private onPathElementRef = (element: HTMLDivElement | undefined) => {
-    this.pathElement = element || null
+  private onPathElementRef = (element: HTMLDivElement | null) => {
+    this.pathElement = element
 
     if (!element) {
       if (this.resizeObserver) {
@@ -292,10 +291,6 @@
         }
       }
     }
-=======
-  private onPathElementRef = (element: HTMLDivElement | null) => {
-    this.pathElement = element
->>>>>>> 7ed85f66
   }
 
   private onPathInnerElementRef = (element: HTMLSpanElement | null) => {
