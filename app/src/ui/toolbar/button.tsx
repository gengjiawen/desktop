import * as React from 'react'
import { Octicon, OcticonSymbol } from '../octicons'
import * as classNames from 'classnames'
import { assertNever } from '../../lib/fatal-error'
import { Button } from '../lib/button'

/** The button style. */
export enum ToolbarButtonStyle {
  /** The default style with the description above the title. */
  Standard,

  /** A style in which the description is below the title. */
  Subtitle,
}

export interface IToolbarButtonProps {
  /** The primary button text, describing its function */
  readonly title?: string

  /** An optional description of the function of the button */
  readonly description?: JSX.Element | string

  /** An optional symbol to be displayed next to the button text */
  readonly icon?: OcticonSymbol

  /** The class name for the icon element. */
  readonly iconClassName?: string

  /**
   * An optional event handler for when the button is activated
   * by a pointer event or by hitting space/enter while focused.
   */
  readonly onClick?: () => void

  /**
   * A function that's called when the user hovers over the button with
   * a pointer device. Note that this only fires for mouse events inside
   * the button and not any content rendered by the preContentRenderer
   * callback.
   */
  readonly onMouseEnter?: (event: React.MouseEvent<HTMLButtonElement>) => void

  /**
   * A function that's called when a key event is received from the 
   * ToolbarButton component or any of its descendants.
   * 
   * Consumers of this event should not act on the event if the event has
   * had its default action prevented by an earlier consumer that's called
   * the preventDefault method on the event instance.
   */
  readonly onKeyDown?: (event: React.KeyboardEvent<HTMLDivElement>) => void

  /**
<<<<<<< HEAD
=======
   * A function that's called when the button element receives keyboard focus.
   */
  readonly onButtonFocus?: (event: React.FocusEvent<HTMLButtonElement>) => void

  /**
   * A function that's called when the button element looses keyboard focus.
   */
  readonly onButtonBlur?: (event: React.FocusEvent<HTMLButtonElement>) => void

  /**
>>>>>>> 73ef7652
   * An optional classname that will be appended to the default
   * class name 'toolbar-button'
   */
  readonly className?: string

  /**
   * An optional callback for rendering content inside the
   * button, just before the content wrapper. Used by the
   * dropdown component to render the foldout.
   */
  readonly preContentRenderer?: () => JSX.Element | null

  /** The button's style. Defaults to `ToolbarButtonStyle.Standard`. */
  readonly style?: ToolbarButtonStyle

  /** Whether the button's disabled. Defaults to false. */
  readonly disabled?: boolean

  /**
   * The tab index of the button element.
   *
   * A value of 'undefined' means that whether or not the element participates
   * in sequential keyboard navigation is left to the user agent's default
   * settings.
   * 
   * A negative value means that the element can receive focus but not
   * through sequential keyboard navigation (i.e. only via programmatic
   * focus)
   * 
   * A value of zero means that the element can receive focus through
   * sequential keyboard navigation and that the order should be determined
   * by the element's position in the DOM.
   * 
   * A positive value means that the element can receive focus through
   * sequential keyboard navigation and that it should have the explicit
   * order provided and not have it be determined by its position in the DOM.
   *
   * Note: A positive value should be avoided if at all possible as it's
   * detrimental to accessibility in most scenarios.
   */
  readonly tabIndex?: number
}

/**
 * A general purpose toolbar button
 */
export class ToolbarButton extends React.Component<IToolbarButtonProps, void> {

  public innerButton: Button | null = null

  private onClick = () => {
    if (this.props.onClick) {
      this.props.onClick()
    }
  }

  private onButtonRef = (ref: Button | null) => {
    this.innerButton = ref
  }

  /**
   * Programmatically move keyboard focus to the button element.
   */
  public focusButton = () => {
    if (this.innerButton) {
      this.innerButton.focus()
    }
  }

  /**
   * Programmatically remove keyboard focus from the button element.
   */
  public blurButton() {
    if (this.innerButton) {
      this.innerButton.blur()
    }
  }

  /**
   * Get the client bounding box for the button element.
   * Returns undefined if the button hasn't been mounted yet.
   */
  public getButtonBoundingClientRect = (): ClientRect | undefined => {
    return this.innerButton
      ? this.innerButton.getBoundingClientRect()
      : undefined
  }

  public render() {
    const icon = this.props.icon
      ? <Octicon symbol={this.props.icon} className={classNames('icon', this.props.iconClassName)} />
      : null

    const className = classNames('toolbar-button', this.props.className)

    const preContentRenderer = this.props.preContentRenderer
    const preContent = preContentRenderer && preContentRenderer()

    return (
      <div className={className} onKeyDown={this.props.onKeyDown}>
        {preContent}
        <Button
          onClick={this.onClick}
<<<<<<< HEAD
          onButtonRef={this.onButtonRef}
          disabled={this.props.disabled}
          onMouseEnter={this.props.onMouseEnter}
=======
          ref={this.onButtonRef}
          disabled={this.props.disabled}
          onMouseEnter={this.props.onMouseEnter}
          tabIndex={this.props.tabIndex}
          onFocus={this.props.onButtonFocus}
          onBlur={this.props.onButtonBlur}
>>>>>>> 73ef7652
        >
          {icon}
          {this.renderText()}
          {this.props.children}
        </Button>
      </div>
    )
  }

  private renderText() {

    if (!this.props.title && !this.props.description) {
      return null
    }

    const title = this.props.title
      ? <div className='title'>{this.props.title}</div>
      : null

    const description = this.props.description
      ? <div className='description'>{this.props.description}</div>
      : null

    const style = this.props.style || ToolbarButtonStyle.Standard
    switch (style) {
      case ToolbarButtonStyle.Standard:
        return (
          <div className='text'>
            {title}
            {description}
          </div>
        )

      case ToolbarButtonStyle.Subtitle:
        return (
          <div className='text'>
            {description}
            <div className='title'>{this.props.title}</div>
          </div>
        )

      default:
        return assertNever(style, `Unknown button style: ${style}`)
    }
  }
}<|MERGE_RESOLUTION|>--- conflicted
+++ resolved
@@ -51,8 +51,6 @@
   readonly onKeyDown?: (event: React.KeyboardEvent<HTMLDivElement>) => void
 
   /**
-<<<<<<< HEAD
-=======
    * A function that's called when the button element receives keyboard focus.
    */
   readonly onButtonFocus?: (event: React.FocusEvent<HTMLButtonElement>) => void
@@ -63,7 +61,6 @@
   readonly onButtonBlur?: (event: React.FocusEvent<HTMLButtonElement>) => void
 
   /**
->>>>>>> 73ef7652
    * An optional classname that will be appended to the default
    * class name 'toolbar-button'
    */
@@ -167,18 +164,12 @@
         {preContent}
         <Button
           onClick={this.onClick}
-<<<<<<< HEAD
-          onButtonRef={this.onButtonRef}
-          disabled={this.props.disabled}
-          onMouseEnter={this.props.onMouseEnter}
-=======
           ref={this.onButtonRef}
           disabled={this.props.disabled}
           onMouseEnter={this.props.onMouseEnter}
           tabIndex={this.props.tabIndex}
           onFocus={this.props.onButtonFocus}
           onBlur={this.props.onButtonBlur}
->>>>>>> 73ef7652
         >
           {icon}
           {this.renderText()}
