--- conflicted
+++ resolved
@@ -1,7 +1,6 @@
 {
   "releases": {
-<<<<<<< HEAD
-    "0.0.40": [
+    "0.5.0": [
       "[Added] Menu item for showing the app logs - #1349",
       "[Fixed] Don't let the two-factor authentication dialog be submitted while it's empty - #1386",
       "[Fixed] Undo Commit showing the wrong commit - #1373",
@@ -16,10 +15,6 @@
       "[Fixed] The blank slate view could be visible briefly when the app launched - #1398",
       "[Improved] Performance updating menu items - #1321",
       "[Improved] Windows: Dim the title bar when the app loses focus - #1189"
-=======
-    "0.5.0": [
-
->>>>>>> 3cf52322
     ],
     "0.0.39": [
       "[Fixed] An uncaught exception when adding a user - #1394"
